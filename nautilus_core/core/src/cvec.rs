--- conflicted
+++ resolved
@@ -71,25 +71,18 @@
 ////////////////////////////////////////////////////////////////////////////////
 
 #[no_mangle]
-<<<<<<< HEAD
-pub extern "C" fn cvec_new() -> CVec {
-    CVec::default()
-=======
-pub extern "C" fn cvec_drop(cvec: CVec) {
+/// # Safety
+/// - Assumes `chunk` is a valid `ptr` pointer to a contiguous byte array
+/// Default drop assumes the chunk is byte buffer that came from a Vec<u8>
+pub extern "C" fn cvec_free(cvec: CVec) {
     let CVec { ptr, len, cap } = cvec;
     let data: Vec<u8> = unsafe { Vec::from_raw_parts(ptr as *mut u8, len, cap) };
     drop(data) // Memory freed here
->>>>>>> 9fb16dc9
 }
 
 #[no_mangle]
-/// # Safety
-/// - Assumes `chunk` is a valid `ptr` pointer to a contiguous byte array
-/// Default drop assumes the chunk is byte buffer that came from a Vec<u8>
-pub unsafe extern "C" fn cvec_free(cvec: CVec) {
-    let CVec { ptr, len, cap } = cvec;
-    let data: Vec<u8> = Vec::from_raw_parts(ptr as *mut u8, len, cap);
-    drop(data);
+pub extern "C" fn cvec_new() -> CVec {
+    CVec::default()
 }
 
 #[cfg(test)]
