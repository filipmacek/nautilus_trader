--- conflicted
+++ resolved
@@ -361,80 +361,6 @@
 }
 
 /// # Safety
-<<<<<<< HEAD
-/// - Assumes `file_path` is borrowed from a valid Python UTF-8 `str`.
-/// - Assumes `metadata` is borrowed from a valid Python `dict`.
-#[no_mangle]
-pub unsafe extern "C" fn parquet_writer_new(
-    file_path: *mut ffi::PyObject,
-    writer_type: ParquetType,
-    metadata: *mut ffi::PyObject,
-) -> *mut c_void {
-    let file_path = pystr_to_string(file_path);
-    let schema = QuoteTick::encode_schema(pydict_to_btree_map(metadata));
-    match writer_type {
-        ParquetType::QuoteTick => {
-            let b = Box::new(ParquetWriter::<QuoteTick>::new(&file_path, schema));
-            Box::into_raw(b) as *mut c_void
-        }
-        ParquetType::TradeTick => {
-            let b = Box::new(ParquetWriter::<TradeTick>::new(&file_path, schema));
-            Box::into_raw(b) as *mut c_void
-        }
-    }
-}
-
-#[no_mangle]
-/// # Safety
-/// - Assumes `writer` is a valid `*mut ParquetWriter<Struct>` where the struct
-/// has a corresponding ParquetType enum.
-/// - Assumes  `data` is a non-null valid pointer to a contiguous block of
-/// C-style structs with `len` number of elements
-pub unsafe extern "C" fn parquet_writer_write(
-    writer: *mut c_void,
-    writer_type: ParquetType,
-    data: *mut c_void,
-    len: usize,
-) {
-    println!("parquet_writer_write");
-    match writer_type {
-        ParquetType::QuoteTick => {
-            let mut writer = Box::from_raw(writer as *mut ParquetWriter<QuoteTick>);
-            let data: &[QuoteTick] = slice::from_raw_parts(data as *const QuoteTick, len);
-
-            // Ticks are transferred to rust successfully
-            // for (i, tick) in data.iter().enumerate() {
-            //     println!("{} {:?}", i, tick);
-            // }
-
-            // TODO: handle errors better
-            writer.write(data).expect("Could not write data to file");
-            // Leak writer value back otherwise it will be dropped after this function
-            Box::into_raw(writer);
-        }
-        ParquetType::TradeTick => todo!(),
-    }
-}
-
-#[no_mangle]
-pub unsafe extern "C" fn parquet_writer_drop(writer: *mut c_void, writer_type: ParquetType) {
-    match writer_type {
-        ParquetType::QuoteTick => {
-            let mut writer = Box::from_raw(writer as *mut ParquetWriter<QuoteTick>);
-            writer.end_writer();
-            drop(writer);
-        }
-        ParquetType::TradeTick => {
-            let mut writer = Box::from_raw(writer as *mut ParquetWriter<TradeTick>);
-            writer.end_writer();
-            drop(writer);
-        }
-    }
-}
-
-/// # Safety
-=======
->>>>>>> be76cadb
 /// - Assumes `file_path` is a valid `*mut ParquetReader<QuoteTick>`.
 #[no_mangle]
 pub unsafe extern "C" fn parquet_reader_new(
