--- conflicted
+++ resolved
@@ -32,7 +32,6 @@
 from nautilus_trader.config import LiveExecEngineConfig
 from nautilus_trader.core.uuid import UUID4
 from nautilus_trader.execution.reports import OrderStatusReport
-from nautilus_trader.live.execution_client import LiveExecutionClient
 from nautilus_trader.live.execution_engine import LiveExecutionEngine
 from nautilus_trader.model.currencies import GBP
 from nautilus_trader.model.enums import OrderStatus
@@ -50,7 +49,6 @@
 from nautilus_trader.model.identifiers import ClientOrderId
 from nautilus_trader.model.identifiers import PositionId
 from nautilus_trader.model.identifiers import VenueOrderId
-from nautilus_trader.model.instruments.betting import BettingInstrument
 from nautilus_trader.model.objects import Money
 from nautilus_trader.model.objects import Price
 from nautilus_trader.model.objects import Quantity
@@ -64,13 +62,7 @@
 from tests.integration_tests.adapters.betfair.test_kit import BetfairTestStubs
 from tests.integration_tests.adapters.betfair.test_kit import format_current_orders
 from tests.integration_tests.adapters.betfair.test_kit import mock_betfair_request
-<<<<<<< HEAD
 from tests.integration_tests.base import TestBaseExecClient
-from tests.test_kit.stubs.component import TestComponentStubs
-from tests.test_kit.stubs.execution import TestExecStubs
-from tests.test_kit.stubs.identifiers import TestIdStubs
-=======
->>>>>>> a7d3fb61
 
 
 class TestBetfairExecutionClient:
@@ -753,18 +745,6 @@
         self.exec_engine.register_client(self.exec_client)
         self.cache.add_instrument(self.instrument)
 
-    @property
-    def exec_client(self) -> LiveExecutionClient:
-        return self._client
-
-    @property
-    def instrument(self) -> BettingInstrument:
-        return BetfairTestStubs.betting_instrument()
-
-    @pytest.mark.asyncio
-    async def test_connect(self):
-        pass
-
     @pytest.mark.asyncio
     async def test_submit_order(self, mocker):
         # Arrange
