# -------------------------------------------------------------------------------------------------
#  Copyright (C) 2015-2022 Nautech Systems Pty Ltd. All rights reserved.
#  https://nautechsystems.io
#
#  Licensed under the GNU Lesser General Public License Version 3.0 (the "License");
#  You may not use this file except in compliance with the License.
#  You may obtain a copy of the License at https://www.gnu.org/licenses/lgpl-3.0.en.html
#
#  Unless required by applicable law or agreed to in writing, software
#  distributed under the License is distributed on an "AS IS" BASIS,
#  WITHOUT WARRANTIES OR CONDITIONS OF ANY KIND, either express or implied.
#  See the License for the specific language governing permissions and
#  limitations under the License.
# -------------------------------------------------------------------------------------------------

from abc import ABC
from abc import ABCMeta
from abc import abstractmethod
from typing import Dict, List, Optional

from nautilus_trader.model.data.bar import Bar
from nautilus_trader.model.data.base import DataType
from nautilus_trader.model.data.base import GenericData
from nautilus_trader.model.data.tick import QuoteTick
from nautilus_trader.model.data.tick import TradeTick
from nautilus_trader.model.data.ticker import Ticker
from nautilus_trader.model.data.venue import InstrumentStatusUpdate
from nautilus_trader.model.instruments.base import Instrument
from nautilus_trader.model.orderbook.data import OrderBookData
from nautilus_trader.persistence.base import Singleton
from nautilus_trader.serialization.arrow.util import GENERIC_DATA_PREFIX


class _CombinedMeta(Singleton, ABCMeta):  # noqa
    pass


class BaseDataCatalog(ABC, metaclass=_CombinedMeta):
    """
    Provides a abstract base class for a queryable data catalog.
    """

    @abstractmethod
    def from_env(cls):
        raise NotImplementedError

    @abstractmethod
    def from_uri(cls, uri):
        raise NotImplementedError

    # -- QUERIES -----------------------------------------------------------------------------------

    def query(
        self,
        cls: type,
        instrument_ids: Optional[List[str]] = None,
        **kwargs,
    ):
        raise NotImplementedError

    def _query_subclasses(
        self,
        base_cls: type,
        instrument_ids: Optional[List[str]] = None,
        **kwargs,
    ):
        objects = []
        for cls in base_cls.__subclasses__():
            try:
                objs = self.query(cls=cls, instrument_ids=instrument_ids, **kwargs)
                objects.extend(objs)
            except AssertionError:
                continue
        return objects

    def instruments(
        self,
        instrument_type: Optional[type] = None,
        instrument_ids: Optional[List[str]] = None,
        **kwargs,
    ):
        if instrument_type is not None:
            assert isinstance(instrument_type, type)
            base_cls = instrument_type
        else:
            base_cls = Instrument

        return self._query_subclasses(
            base_cls=base_cls,
            instrument_ids=instrument_ids,
            instrument_id_column="id",
            **kwargs,
        )

    def instrument_status_updates(
        self,
        instrument_ids: Optional[List[str]] = None,
        **kwargs,
    ):
        return self.query(
            cls=InstrumentStatusUpdate,
            instrument_ids=instrument_ids,
            **kwargs,
        )

    def trade_ticks(
        self,
        instrument_ids: Optional[List[str]] = None,
        **kwargs,
    ):
        return self.query(
            cls=TradeTick,
            instrument_ids=instrument_ids,
            **kwargs,
        )

    def quote_ticks(
        self,
        instrument_ids: Optional[List[str]] = None,
        **kwargs,
    ):
        return self.query(
            cls=QuoteTick,
            instrument_ids=instrument_ids,
            **kwargs,
        )

    def tickers(
        self,
        instrument_ids: Optional[List[str]] = None,
        **kwargs,
    ):
        return self._query_subclasses(
            base_cls=Ticker,
            instrument_ids=instrument_ids,
            **kwargs,
        )

    def bars(
        self,
        instrument_ids: Optional[List[str]] = None,
        **kwargs,
    ):
        return self.query(
            cls=Bar,
            instrument_ids=instrument_ids,
            **kwargs,
        )

    def order_book_deltas(
        self,
        instrument_ids: Optional[List[str]] = None,
        **kwargs,
    ):
        return self.query(
            cls=OrderBookData,
            instrument_ids=instrument_ids,
            **kwargs,
        )

    def generic_data(
        self,
        cls: type,
<<<<<<< HEAD
        metadata: Optional[Dict] = None,
        **kwargs,
    ):
        data = self.query(cls=cls, **kwargs)
        if data is None:
            return []
        return [GenericData(data_type=DataType(cls, metadata=metadata), data=d) for d in data]
=======
        filter_expr: Optional[Callable] = None,
        as_nautilus: bool = False,
        metadata: Optional[Dict] = None,
        **kwargs,
    ):
        data = self._query(
            cls=cls,
            filter_expr=filter_expr,
            as_dataframe=not as_nautilus,
            **kwargs,
        )
        if as_nautilus:
            if data is None:
                return []
            return [GenericData(data_type=DataType(cls, metadata=metadata), data=d) for d in data]
        return data
>>>>>>> 6b450468

    @abstractmethod
    def list_data_types(self):
        raise NotImplementedError

    def list_generic_data_types(self):
        data_types = self.list_data_types()
        return [
            n.replace(GENERIC_DATA_PREFIX, "")
            for n in data_types
            if n.startswith(GENERIC_DATA_PREFIX)
        ]

    @abstractmethod
    def list_backtests(self) -> List[str]:
        raise NotImplementedError

    @abstractmethod
    def list_live_runs(self) -> List[str]:
        raise NotImplementedError

    @abstractmethod
    def read_live_run(self, live_run_id: str, **kwargs):
        raise NotImplementedError

    @abstractmethod
    def read_backtest(self, backtest_run_id: str, **kwargs):
        raise NotImplementedError<|MERGE_RESOLUTION|>--- conflicted
+++ resolved
@@ -161,32 +161,16 @@
     def generic_data(
         self,
         cls: type,
-<<<<<<< HEAD
-        metadata: Optional[Dict] = None,
-        **kwargs,
-    ):
-        data = self.query(cls=cls, **kwargs)
-        if data is None:
-            return []
-        return [GenericData(data_type=DataType(cls, metadata=metadata), data=d) for d in data]
-=======
-        filter_expr: Optional[Callable] = None,
         as_nautilus: bool = False,
         metadata: Optional[Dict] = None,
         **kwargs,
     ):
-        data = self._query(
-            cls=cls,
-            filter_expr=filter_expr,
-            as_dataframe=not as_nautilus,
-            **kwargs,
-        )
+        data = self.query(cls=cls, **kwargs)
         if as_nautilus:
             if data is None:
                 return []
             return [GenericData(data_type=DataType(cls, metadata=metadata), data=d) for d in data]
         return data
->>>>>>> 6b450468
 
     @abstractmethod
     def list_data_types(self):
